--- conflicted
+++ resolved
@@ -143,7 +143,6 @@
 
 	}
 
-<<<<<<< HEAD
 	if !strings.HasSuffix(opt.MountPoint, "/") {
 		opt.MountPoint = opt.MountPoint + "/"
 	}
@@ -158,12 +157,7 @@
 	if s.bcacheDir != "" && !strings.HasSuffix(s.bcacheDir, "/") {
 		s.bcacheDir = s.bcacheDir + "/"
 	}
-=======
-	if !(opt.MaxStreamerLimit > 0 && opt.EnableBcache) {
-		opt.EnableBcache = false
-	}
-
->>>>>>> 95d0816d
+
 	s.volType = opt.VolType
 	s.ebsEndpoint = opt.EbsEndpoint
 	s.CacheAction = opt.CacheAction
