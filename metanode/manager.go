// Copyright 2018 The Chubao Authors.
//
// Licensed under the Apache License, Version 2.0 (the "License");
// you may not use this file except in compliance with the License.
// You may obtain a copy of the License at
//
//     http://www.apache.org/licenses/LICENSE-2.0
//
// Unless required by applicable law or agreed to in writing, software
// distributed under the License is distributed on an "AS IS" BASIS,
// WITHOUT WARRANTIES OR CONDITIONS OF ANY KIND, either express or
// implied. See the License for the specific language governing
// permissions and limitations under the License.

package metanode

import (
	"encoding/json"
	"fmt"
	"io/ioutil"
	syslog "log"
	"net"
	_ "net/http/pprof"
	"os"
	"path"
	"strconv"
	"strings"
	"sync"
	"sync/atomic"

	"github.com/chubaofs/chubaofs/cmd/common"
	"github.com/chubaofs/chubaofs/proto"
	"github.com/chubaofs/chubaofs/raftstore"
	"github.com/chubaofs/chubaofs/util"
	"github.com/chubaofs/chubaofs/util/errors"
	"github.com/chubaofs/chubaofs/util/exporter"
	"github.com/chubaofs/chubaofs/util/log"
)

const partitionPrefix = "partition_"
const ExpiredPartitionPrefix = "expired_"

// MetadataManager manages all the meta partitions.
type MetadataManager interface {
	Start() error
	Stop()
	//CreatePartition(id string, start, end uint64, peers []proto.Peer) error
	HandleMetadataOperation(conn net.Conn, p *Packet, remoteAddr string) error
	GetPartition(id uint64) (MetaPartition, error)
}

// MetadataManagerConfig defines the configures in the metadata manager.
type MetadataManagerConfig struct {
	NodeID    uint64
	RootDir   string
	ZoneName  string
	RaftStore raftstore.RaftStore
}

type metadataManager struct {
	nodeId             uint64
	zoneName           string
	rootDir            string
	raftStore          raftstore.RaftStore
	connPool           *util.ConnectPool
	state              uint32
	mu                 sync.RWMutex
	partitions         map[uint64]MetaPartition // Key: metaRangeId, Val: metaPartition
	metaNode           *MetaNode
	flDeleteBatchCount atomic.Value
}

func (m *metadataManager) getPacketLabels(p *Packet) (labels map[string]string) {

	labels = make(map[string]string)
	labels[exporter.Op] = p.GetOpMsg()
	labels[exporter.PartId] = ""
	labels[exporter.Vol] = ""

	if p.Opcode == proto.OpMetaNodeHeartbeat || p.Opcode == proto.OpCreateMetaPartition {
		// no partition info
		return
	}

	mp, err := m.getPartition(p.PartitionID)
	if err != nil {
<<<<<<< HEAD
		log.LogInfof("[metaManager] getPacketLabels metric packet: %v, partitions: %v", p, len(m.partitions))
=======
		log.LogErrorf("[metaManager] getPacketLabels metric packet: %v, err: %v", p, err)
>>>>>>> df5aa095
		return
	}

	if exporter.EnablePid {
		labels[exporter.PartId] = fmt.Sprintf("%d", p.PartitionID)
	}
	labels[exporter.Vol] = mp.GetBaseConfig().VolName

	return
}

// HandleMetadataOperation handles the metadata operations.
func (m *metadataManager) HandleMetadataOperation(conn net.Conn, p *Packet, remoteAddr string) (err error) {
	metric := exporter.NewTPCnt(p.GetOpMsg())
	labels := m.getPacketLabels(p)
	defer func() {
		metric.SetWithLabels(err, labels)
	}()

	switch p.Opcode {
	case proto.OpMetaCreateInode:
		err = m.opCreateInode(conn, p, remoteAddr)
	case proto.OpMetaLinkInode:
		err = m.opMetaLinkInode(conn, p, remoteAddr)
	case proto.OpMetaFreeInodesOnRaftFollower:
		err = m.opFreeInodeOnRaftFollower(conn, p, remoteAddr)
	case proto.OpMetaUnlinkInode:
		err = m.opMetaUnlinkInode(conn, p, remoteAddr)
	case proto.OpMetaBatchUnlinkInode:
		err = m.opMetaBatchUnlinkInode(conn, p, remoteAddr)
	case proto.OpMetaInodeGet:
		err = m.opMetaInodeGet(conn, p, remoteAddr)
	case proto.OpMetaEvictInode:
		err = m.opMetaEvictInode(conn, p, remoteAddr)
	case proto.OpMetaBatchEvictInode:
		err = m.opBatchMetaEvictInode(conn, p, remoteAddr)
	case proto.OpMetaSetattr:
		err = m.opSetAttr(conn, p, remoteAddr)
	case proto.OpMetaCreateDentry:
		err = m.opCreateDentry(conn, p, remoteAddr)
	case proto.OpMetaDeleteDentry:
		err = m.opDeleteDentry(conn, p, remoteAddr)
	case proto.OpMetaBatchDeleteDentry:
		err = m.opBatchDeleteDentry(conn, p, remoteAddr)
	case proto.OpMetaUpdateDentry:
		err = m.opUpdateDentry(conn, p, remoteAddr)
	case proto.OpMetaReadDir:
		err = m.opReadDir(conn, p, remoteAddr)
	case proto.OpMetaReadDirOnly:
		err = m.opReadDirOnly(conn, p, remoteAddr)
	case proto.OpMetaReadDirLimit:
		err = m.opReadDirLimit(conn, p, remoteAddr)
	case proto.OpCreateMetaPartition:
		err = m.opCreateMetaPartition(conn, p, remoteAddr)
	case proto.OpMetaNodeHeartbeat:
		err = m.opMasterHeartbeat(conn, p, remoteAddr)
	case proto.OpMetaExtentsAdd:
		err = m.opMetaExtentsAdd(conn, p, remoteAddr)
	case proto.OpMetaExtentAddWithCheck:
		err = m.opMetaExtentAddWithCheck(conn, p, remoteAddr)
	case proto.OpMetaExtentsList:
		err = m.opMetaExtentsList(conn, p, remoteAddr)
	case proto.OpMetaExtentsDel:
		err = m.opMetaExtentsDel(conn, p, remoteAddr)
	case proto.OpMetaTruncate:
		err = m.opMetaExtentsTruncate(conn, p, remoteAddr)
	case proto.OpMetaLookup:
		err = m.opMetaLookup(conn, p, remoteAddr)
	case proto.OpDeleteMetaPartition:
		err = m.opDeleteMetaPartition(conn, p, remoteAddr)
	case proto.OpUpdateMetaPartition:
		err = m.opUpdateMetaPartition(conn, p, remoteAddr)
	case proto.OpLoadMetaPartition:
		err = m.opLoadMetaPartition(conn, p, remoteAddr)
	case proto.OpDecommissionMetaPartition:
		err = m.opDecommissionMetaPartition(conn, p, remoteAddr)
	case proto.OpAddMetaPartitionRaftMember:
		err = m.opAddMetaPartitionRaftMember(conn, p, remoteAddr)
	case proto.OpRemoveMetaPartitionRaftMember:
		err = m.opRemoveMetaPartitionRaftMember(conn, p, remoteAddr)
	case proto.OpMetaPartitionTryToLeader:
		err = m.opMetaPartitionTryToLeader(conn, p, remoteAddr)
	case proto.OpMetaBatchInodeGet:
		err = m.opMetaBatchInodeGet(conn, p, remoteAddr)
	case proto.OpMetaDeleteInode:
		err = m.opMetaDeleteInode(conn, p, remoteAddr)
	case proto.OpMetaBatchDeleteInode:
		err = m.opMetaBatchDeleteInode(conn, p, remoteAddr)
	case proto.OpMetaBatchExtentsAdd:
		err = m.opMetaBatchExtentsAdd(conn, p, remoteAddr)
	// operations for extend attributes
	case proto.OpMetaSetXAttr:
		err = m.opMetaSetXAttr(conn, p, remoteAddr)
	case proto.OpMetaGetXAttr:
		err = m.opMetaGetXAttr(conn, p, remoteAddr)
	case proto.OpMetaBatchGetXAttr:
		err = m.opMetaBatchGetXAttr(conn, p, remoteAddr)
	case proto.OpMetaRemoveXAttr:
		err = m.opMetaRemoveXAttr(conn, p, remoteAddr)
	case proto.OpMetaListXAttr:
		err = m.opMetaListXAttr(conn, p, remoteAddr)
	case proto.OpMetaUpdateSummaryInfo:
		err = m.opMetaUpdateSummaryInfo(conn, p, remoteAddr)
	// operations for multipart session
	case proto.OpCreateMultipart:
		err = m.opCreateMultipart(conn, p, remoteAddr)
	case proto.OpListMultiparts:
		err = m.opListMultipart(conn, p, remoteAddr)
	case proto.OpRemoveMultipart:
		err = m.opRemoveMultipart(conn, p, remoteAddr)
	case proto.OpAddMultipartPart:
		err = m.opAppendMultipart(conn, p, remoteAddr)
	case proto.OpGetMultipart:
		err = m.opGetMultipart(conn, p, remoteAddr)
	default:
		err = fmt.Errorf("%s unknown Opcode: %d, reqId: %d", remoteAddr,
			p.Opcode, p.GetReqID())
	}
	if err != nil {
		err = errors.NewErrorf("%s [%s] req: %d - %s", remoteAddr, p.GetOpMsg(),
			p.GetReqID(), err.Error())
	}
	return
}

// Start starts the metadata manager.
func (m *metadataManager) Start() (err error) {
	if atomic.CompareAndSwapUint32(&m.state, common.StateStandby, common.StateStart) {
		defer func() {
			var newState uint32
			if err != nil {
				newState = common.StateStandby
			} else {
				newState = common.StateRunning
			}
			atomic.StoreUint32(&m.state, newState)
		}()
		err = m.onStart()
	}
	return
}

// Stop stops the metadata manager.
func (m *metadataManager) Stop() {
	if atomic.CompareAndSwapUint32(&m.state, common.StateRunning, common.StateShutdown) {
		defer atomic.StoreUint32(&m.state, common.StateStopped)
		m.onStop()
	}
}

// onStart creates the connection pool and loads the partitions.
func (m *metadataManager) onStart() (err error) {
	m.connPool = util.NewConnectPool()
	err = m.loadPartitions()
	return
}

// onStop stops each meta partitions.
func (m *metadataManager) onStop() {
	if m.partitions != nil {
		for _, partition := range m.partitions {
			partition.Stop()
		}
	}
	return
}

// LoadMetaPartition returns the meta partition with the specified volName.
func (m *metadataManager) getPartition(id uint64) (mp MetaPartition, err error) {
	m.mu.RLock()
	defer m.mu.RUnlock()
	mp, ok := m.partitions[id]
	if ok {
		return
	}
	err = errors.New(fmt.Sprintf("unknown meta partition: %d", id))
	return
}

func (m *metadataManager) loadPartitions() (err error) {
	var metaNodeInfo *proto.MetaNodeInfo
	for i := 0; i < 3; i++ {
		if metaNodeInfo, err = masterClient.NodeAPI().GetMetaNode(fmt.Sprintf("%s:%s", m.metaNode.localAddr,
			m.metaNode.listen)); err != nil {
			log.LogErrorf("loadPartitions: get MetaNode info fail: err(%v)", err)
			continue
		}
		break
	}

	if len(metaNodeInfo.PersistenceMetaPartitions) == 0 {
		log.LogWarnf("loadPartitions: length of PersistenceMetaPartitions is 0, ExpiredPartition check without effect")
	}

	// Check metadataDir directory
	fileInfo, err := os.Stat(m.rootDir)
	if err != nil {
		os.MkdirAll(m.rootDir, 0755)
		err = nil
		return
	}
	if !fileInfo.IsDir() {
		err = errors.New("metadataDir must be directory")
		return
	}
	// scan the data directory
	fileInfoList, err := ioutil.ReadDir(m.rootDir)
	if err != nil {
		return
	}
	var wg sync.WaitGroup
	for _, fileInfo := range fileInfoList {
		if fileInfo.IsDir() && strings.HasPrefix(fileInfo.Name(), partitionPrefix) {

			if isExpiredPartition(fileInfo.Name(), metaNodeInfo.PersistenceMetaPartitions) {
				log.LogErrorf("loadPartitions: find expired partition[%s], rename it and you can delete him manually",
					fileInfo.Name())
				oldName := path.Join(m.rootDir, fileInfo.Name())
				newName := path.Join(m.rootDir, ExpiredPartitionPrefix+fileInfo.Name())
				os.Rename(oldName, newName)
				continue
			}

			wg.Add(1)
			go func(fileName string) {
				var errload error
				defer func() {
					if r := recover(); r != nil {
						log.LogErrorf("loadPartitions partition: %s, "+
							"error: %s, failed: %v", fileName, errload, r)
						log.LogFlush()
						panic(r)
					}
					if errload != nil {
						log.LogErrorf("loadPartitions partition: %s, "+
							"error: %s", fileName, errload)
						log.LogFlush()
						panic(errload)
					}
				}()
				defer wg.Done()
				if len(fileName) < 10 {
					log.LogWarnf("ignore unknown partition dir: %s", fileName)
					return
				}
				var id uint64
				partitionId := fileName[len(partitionPrefix):]
				id, errload = strconv.ParseUint(partitionId, 10, 64)
				if errload != nil {
					log.LogWarnf("ignore path: %s,not partition", partitionId)
					return
				}

				partitionConfig := &MetaPartitionConfig{
					NodeId:    m.nodeId,
					RaftStore: m.raftStore,
					RootDir:   path.Join(m.rootDir, fileName),
					ConnPool:  m.connPool,
				}
				partitionConfig.AfterStop = func() {
					m.detachPartition(id)
				}
				// check snapshot dir or backup
				snapshotDir := path.Join(partitionConfig.RootDir, snapshotDir)
				if _, errload = os.Stat(snapshotDir); errload != nil {
					backupDir := path.Join(partitionConfig.RootDir, snapshotBackup)
					if _, errload = os.Stat(backupDir); errload == nil {
						if errload = os.Rename(backupDir, snapshotDir); errload != nil {
							errload = errors.Trace(errload,
								fmt.Sprintf(": fail recover backup snapshot %s",
									snapshotDir))
							return
						}
					}
					errload = nil
				}
				partition := NewMetaPartition(partitionConfig, m)
				errload = m.attachPartition(id, partition)
				if errload != nil {
					log.LogErrorf("load partition id=%d failed: %s.",
						id, errload.Error())
				}
			}(fileInfo.Name())
		}
	}
	wg.Wait()
	return
}

func (m *metadataManager) attachPartition(id uint64, partition MetaPartition) (err error) {
	syslog.Println(fmt.Sprintf("start load metaPartition %v", id))
	partition.ForceSetMetaPartitionToLoadding()
	if err = partition.Start(); err != nil {
		log.LogErrorf("load meta partition %v fail: %v", id, err)
		return
	}
	m.mu.Lock()
	defer m.mu.Unlock()
	m.partitions[id] = partition
	log.LogInfof("load meta partition %v success", id)
	return
}

func (m *metadataManager) detachPartition(id uint64) (err error) {
	m.mu.Lock()
	defer m.mu.Unlock()
	if _, has := m.partitions[id]; has {
		delete(m.partitions, id)
	} else {
		err = fmt.Errorf("unknown partition: %d", id)
	}
	return
}

func (m *metadataManager) createPartition(request *proto.CreateMetaPartitionRequest) (err error) {
	m.mu.Lock()
	defer m.mu.Unlock()

	partitionId := fmt.Sprintf("%d", request.PartitionID)

	mpc := &MetaPartitionConfig{
		PartitionId: request.PartitionID,
		VolName:     request.VolName,
		Start:       request.Start,
		End:         request.End,
		Cursor:      request.Start,
		Peers:       request.Members,
		RaftStore:   m.raftStore,
		NodeId:      m.nodeId,
		RootDir:     path.Join(m.rootDir, partitionPrefix+partitionId),
		ConnPool:    m.connPool,
	}
	mpc.AfterStop = func() {
		m.detachPartition(request.PartitionID)
	}

	if oldMp, ok := m.partitions[request.PartitionID]; ok {
		err = oldMp.IsEquareCreateMetaPartitionRequst(request)
		return
	}

	partition := NewMetaPartition(mpc, m)
	if err = partition.PersistMetadata(); err != nil {
		err = errors.NewErrorf("[createPartition]->%s", err.Error())
		return
	}

	if err = partition.Start(); err != nil {
		os.RemoveAll(mpc.RootDir)
		log.LogErrorf("load meta partition %v fail: %v", request.PartitionID, err)
		err = errors.NewErrorf("[createPartition]->%s", err.Error())
		return
	}

	m.partitions[request.PartitionID] = partition
	log.LogInfof("load meta partition %v success", request.PartitionID)

	return
}

func (m *metadataManager) deletePartition(id uint64) (err error) {
	m.mu.Lock()
	defer m.mu.Unlock()
	mp, has := m.partitions[id]
	if !has {
		return
	}
	mp.Reset()
	delete(m.partitions, id)
	return
}

// Range scans all the meta partitions.
func (m *metadataManager) Range(f func(i uint64, p MetaPartition) bool) {
	m.mu.RLock()
	defer m.mu.RUnlock()
	for k, v := range m.partitions {
		if !f(k, v) {
			return
		}
	}
}

// GetPartition returns the meta partition with the given ID.
func (m *metadataManager) GetPartition(id uint64) (mp MetaPartition, err error) {
	mp, err = m.getPartition(id)
	return
}

// MarshalJSON only marshals the base information of every partition.
func (m *metadataManager) MarshalJSON() (data []byte, err error) {
	m.mu.RLock()
	defer m.mu.RUnlock()
	return json.Marshal(m.partitions)
}

// NewMetadataManager returns a new metadata manager.
func NewMetadataManager(conf MetadataManagerConfig, metaNode *MetaNode) MetadataManager {
	return &metadataManager{
		nodeId:     conf.NodeID,
		zoneName:   conf.ZoneName,
		rootDir:    conf.RootDir,
		raftStore:  conf.RaftStore,
		partitions: make(map[uint64]MetaPartition),
		metaNode:   metaNode,
	}
}

// isExpiredPartition return whether one partition is expired
// if one partition does not exist in master, we decided that it is one expired partition
func isExpiredPartition(fileName string, partitions []uint64) (expiredPartition bool) {
	if len(partitions) == 0 {
		return true
	}

	partitionId := fileName[len(partitionPrefix):]
	id, err := strconv.ParseUint(partitionId, 10, 64)
	if err != nil {
		log.LogWarnf("isExpiredPartition: %s, check error [%v], skip this check", partitionId, err)
		return true
	}

	for _, existId := range partitions {
		if existId == id {
			return false
		}
	}
	return true
}<|MERGE_RESOLUTION|>--- conflicted
+++ resolved
@@ -84,11 +84,7 @@
 
 	mp, err := m.getPartition(p.PartitionID)
 	if err != nil {
-<<<<<<< HEAD
-		log.LogInfof("[metaManager] getPacketLabels metric packet: %v, partitions: %v", p, len(m.partitions))
-=======
 		log.LogErrorf("[metaManager] getPacketLabels metric packet: %v, err: %v", p, err)
->>>>>>> df5aa095
 		return
 	}
 
