// Copyright 2018 The Containerfs Authors.
//
// Licensed under the Apache License, Version 2.0 (the "License");
// you may not use this file except in compliance with the License.
// You may obtain a copy of the License at
//
//     http://www.apache.org/licenses/LICENSE-2.0
//
// Unless required by applicable law or agreed to in writing, software
// distributed under the License is distributed on an "AS IS" BASIS,
// WITHOUT WARRANTIES OR CONDITIONS OF ANY KIND, either express or
// implied. See the License for the specific language governing
// permissions and limitations under the License.

package stream

import (
	"encoding/binary"
	"fmt"
	"github.com/tiglabs/containerfs/proto"
	"github.com/tiglabs/containerfs/sdk/data/wrapper"
	"github.com/tiglabs/containerfs/util"
	"hash/crc32"
	"io"
	"net"
	"time"
)

type Packet struct {
	proto.Packet
	inode    uint64
	errCount int
}

func (p *Packet) String() string {
	return fmt.Sprintf("ReqID(%v)Op(%v)Inode(%v)FileOffset(%v)Size(%v)PartitionID(%v)ExtentID(%v)ExtentOffset(%v)CRC(%v)ResultCode(%v)", p.ReqID, p.GetOpMsg(), p.inode, p.KernelOffset, p.Size, p.PartitionID, p.ExtentID, p.ExtentOffset, p.CRC, p.GetResultMesg())
}

func NewWritePacket(inode uint64, fileOffset, storeMode int) *Packet {
	p := new(Packet)
	p.ReqID = proto.GeneratorRequestID()
	p.Magic = proto.ProtoMagic
<<<<<<< HEAD
=======
	p.ExtentType = proto.NormalExtentType
>>>>>>> 94ca6a64
	p.Opcode = proto.OpWrite
	p.inode = inode
	p.KernelOffset = uint64(fileOffset)
	if storeMode == proto.TinyExtentMode {
		p.Data, _ = proto.Buffers.Get(util.DefaultTinySizeLimit)
	} else {
		p.Data, _ = proto.Buffers.Get(util.BlockSize)
	}
	return p
}

func NewOverwritePacket(dp *wrapper.DataPartition, extentID uint64, extentOffset int, inode uint64, fileOffset int) *Packet {
	p := new(Packet)
	p.PartitionID = dp.PartitionID
	p.Magic = proto.ProtoMagic
	p.Data = make([]byte, 0)
<<<<<<< HEAD
	p.ExtentMode = proto.NormalExtentMode
	p.ExtentID = extentID
	p.ExtentOffset = int64(extentOffset)
=======
	p.ExtentType = proto.NormalExtentType
	p.ExtentID = extentId
	p.ExtentOffset = int64(offset)
>>>>>>> 94ca6a64
	p.ReqID = proto.GeneratorRequestID()
	p.Arg = nil
	p.Arglen = 0
	p.RemainFollowers = 0
	p.Opcode = proto.OpRandomWrite
	p.inode = inode
	p.KernelOffset = uint64(fileOffset)
	p.Data, _ = proto.Buffers.Get(util.BlockSize)
<<<<<<< HEAD
	return p
=======

	return
}

func NewReadPacket(key *proto.ExtentKey, offset, size int) (p *Packet) {
	p = new(Packet)
	p.ExtentID = key.ExtentId
	p.PartitionID = key.PartitionId
	p.Magic = proto.ProtoMagic
	p.ExtentOffset = int64(offset)
	p.Size = uint32(size)
	p.Opcode = proto.OpRead
	p.ExtentType = proto.NormalExtentType
	p.ReqID = proto.GeneratorRequestID()
	p.RemainFollowers = 0

	return
>>>>>>> 94ca6a64
}

func NewReadPacket(key *proto.ExtentKey, extentOffset, size int, inode uint64, fileOffset int) *Packet {
	p := new(Packet)
	p.ExtentID = key.ExtentId
	p.PartitionID = key.PartitionId
	p.Magic = proto.ProtoMagic
	p.ExtentOffset = int64(extentOffset)
	p.Size = uint32(size)
	p.Opcode = proto.OpStreamRead
	p.ExtentType = proto.NormalExtentType
	p.ReqID = proto.GeneratorRequestID()
	p.RemainFollowers = 0
	p.inode = inode
	p.KernelOffset = uint64(fileOffset)
	return p
}

func NewCreateExtentPacket(dp *wrapper.DataPartition, inode uint64) *Packet {
	p := new(Packet)
	p.PartitionID = dp.PartitionID
	p.Magic = proto.ProtoMagic
	p.Data = make([]byte, 0)
	p.ExtentType = proto.NormalExtentType
	p.Arg = ([]byte)(dp.GetAllAddrs())
	p.Arglen = uint32(len(p.Arg))
	p.RemainFollowers = uint8(len(dp.Hosts) - 1)
	p.ReqID = proto.GeneratorRequestID()
	p.Opcode = proto.OpCreateExtent
	p.Data = make([]byte, 8)
	binary.BigEndian.PutUint64(p.Data, inode)
	p.Size = uint32(len(p.Data))
	return p
}

func NewReply(reqID int64, partitionID uint64, extentID uint64) *Packet {
	p := new(Packet)
	p.ReqID = reqID
	p.PartitionID = partitionID
	p.ExtentID = extentID
	p.Magic = proto.ProtoMagic
<<<<<<< HEAD
	p.ExtentMode = proto.NormalExtentMode
	return p
}

func (p *Packet) isValidWriteReply(q *Packet) bool {
=======
	p.Opcode = proto.OpMarkDelete
	p.ExtentType = proto.NormalExtentType
	p.PartitionID = dp.PartitionID
	p.ExtentID = extentId
	p.ReqID = proto.GeneratorRequestID()
	p.RemainFollowers = uint8(len(dp.Hosts) - 1)
	p.Arg = ([]byte)(dp.GetAllAddrs())
	p.Arglen = uint32(len(p.Arg))
	return p
}

func NewReply(reqId int64, partition uint64, extentId uint64) (p *Packet) {
	p = new(Packet)
	p.ReqID = reqId
	p.PartitionID = partition
	p.ExtentID = extentId
	p.Magic = proto.ProtoMagic
	p.ExtentType = proto.NormalExtentType

	return
}

func (p *Packet) IsEqualWriteReply(q *Packet) bool {
>>>>>>> 94ca6a64
	if p.ReqID == q.ReqID && p.PartitionID == q.PartitionID {
		return true
	}
	return false
}

func (p *Packet) isValidReadReply(q *Packet) bool {
	if p.ReqID == q.ReqID && p.PartitionID == q.PartitionID && p.ExtentID == q.ExtentID {
		return true
	}
	return false
}

func (p *Packet) writeToConn(conn net.Conn) error {
	p.CRC = crc32.ChecksumIEEE(p.Data[:p.Size])
	return p.WriteToConn(conn)
}

func (p *Packet) readFromConn(c net.Conn, deadlineTime time.Duration) (err error) {
	if deadlineTime != proto.NoReadDeadlineTime {
		c.SetReadDeadline(time.Now().Add(deadlineTime * time.Second))
	}
	header, _ := proto.Buffers.Get(util.PacketHeaderSize)
	defer proto.Buffers.Put(header)
	if _, err = io.ReadFull(c, header); err != nil {
		return
	}
	if err = p.UnmarshalHeader(header); err != nil {
		return
	}

	if p.Arglen > 0 {
		if err = readToBuffer(c, &p.Arg, int(p.Arglen)); err != nil {
			return
		}
	}

	if p.Size < 0 {
		return
	}

	size := int(p.Size)
	if size > len(p.Data) {
		size = len(p.Data)
	}

	_, err = io.ReadFull(c, p.Data[:size])
	return
}

func readToBuffer(c net.Conn, buf *[]byte, readSize int) (err error) {
	if *buf == nil || readSize != util.BlockSize {
		*buf = make([]byte, readSize)
	}
	_, err = io.ReadFull(c, (*buf)[:readSize])
	return
}<|MERGE_RESOLUTION|>--- conflicted
+++ resolved
@@ -1,4 +1,4 @@
-// Copyright 2018 The Containerfs Authors.
+// Copyright 2018 The Container File System Authors.
 //
 // Licensed under the Apache License, Version 2.0 (the "License");
 // you may not use this file except in compliance with the License.
@@ -40,14 +40,10 @@
 	p := new(Packet)
 	p.ReqID = proto.GeneratorRequestID()
 	p.Magic = proto.ProtoMagic
-<<<<<<< HEAD
-=======
-	p.ExtentType = proto.NormalExtentType
->>>>>>> 94ca6a64
 	p.Opcode = proto.OpWrite
 	p.inode = inode
 	p.KernelOffset = uint64(fileOffset)
-	if storeMode == proto.TinyExtentMode {
+	if storeMode == proto.TinyExtentType {
 		p.Data, _ = proto.Buffers.Get(util.DefaultTinySizeLimit)
 	} else {
 		p.Data, _ = proto.Buffers.Get(util.BlockSize)
@@ -60,15 +56,9 @@
 	p.PartitionID = dp.PartitionID
 	p.Magic = proto.ProtoMagic
 	p.Data = make([]byte, 0)
-<<<<<<< HEAD
-	p.ExtentMode = proto.NormalExtentMode
+	p.ExtentType = proto.NormalExtentType
 	p.ExtentID = extentID
 	p.ExtentOffset = int64(extentOffset)
-=======
-	p.ExtentType = proto.NormalExtentType
-	p.ExtentID = extentId
-	p.ExtentOffset = int64(offset)
->>>>>>> 94ca6a64
 	p.ReqID = proto.GeneratorRequestID()
 	p.Arg = nil
 	p.Arglen = 0
@@ -77,27 +67,7 @@
 	p.inode = inode
 	p.KernelOffset = uint64(fileOffset)
 	p.Data, _ = proto.Buffers.Get(util.BlockSize)
-<<<<<<< HEAD
 	return p
-=======
-
-	return
-}
-
-func NewReadPacket(key *proto.ExtentKey, offset, size int) (p *Packet) {
-	p = new(Packet)
-	p.ExtentID = key.ExtentId
-	p.PartitionID = key.PartitionId
-	p.Magic = proto.ProtoMagic
-	p.ExtentOffset = int64(offset)
-	p.Size = uint32(size)
-	p.Opcode = proto.OpRead
-	p.ExtentType = proto.NormalExtentType
-	p.ReqID = proto.GeneratorRequestID()
-	p.RemainFollowers = 0
-
-	return
->>>>>>> 94ca6a64
 }
 
 func NewReadPacket(key *proto.ExtentKey, extentOffset, size int, inode uint64, fileOffset int) *Packet {
@@ -139,37 +109,11 @@
 	p.PartitionID = partitionID
 	p.ExtentID = extentID
 	p.Magic = proto.ProtoMagic
-<<<<<<< HEAD
-	p.ExtentMode = proto.NormalExtentMode
+	p.ExtentType = proto.NormalExtentType
 	return p
 }
 
 func (p *Packet) isValidWriteReply(q *Packet) bool {
-=======
-	p.Opcode = proto.OpMarkDelete
-	p.ExtentType = proto.NormalExtentType
-	p.PartitionID = dp.PartitionID
-	p.ExtentID = extentId
-	p.ReqID = proto.GeneratorRequestID()
-	p.RemainFollowers = uint8(len(dp.Hosts) - 1)
-	p.Arg = ([]byte)(dp.GetAllAddrs())
-	p.Arglen = uint32(len(p.Arg))
-	return p
-}
-
-func NewReply(reqId int64, partition uint64, extentId uint64) (p *Packet) {
-	p = new(Packet)
-	p.ReqID = reqId
-	p.PartitionID = partition
-	p.ExtentID = extentId
-	p.Magic = proto.ProtoMagic
-	p.ExtentType = proto.NormalExtentType
-
-	return
-}
-
-func (p *Packet) IsEqualWriteReply(q *Packet) bool {
->>>>>>> 94ca6a64
 	if p.ReqID == q.ReqID && p.PartitionID == q.PartitionID {
 		return true
 	}
