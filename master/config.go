// Copyright 2018 The Container File System Authors.
//
// Licensed under the Apache License, Version 2.0 (the "License");
// you may not use this file except in compliance with the License.
// You may obtain a copy of the License at
//
//     http://www.apache.org/licenses/LICENSE-2.0
//
// Unless required by applicable law or agreed to in writing, software
// distributed under the License is distributed on an "AS IS" BASIS,
// WITHOUT WARRANTIES OR CONDITIONS OF ANY KIND, either express or
// implied. See the License for the specific language governing
// permissions and limitations under the License.

package master

import (
	"fmt"
	"github.com/tiglabs/containerfs/raftstore"
	"github.com/tiglabs/raft/proto"
	"strconv"
	"strings"
)

//config key
const (
	colonSplit = ":"
	commaSplit = ","
	cfgPeers   = "peers"
	// if the data partition has not been reported within this interval  (in terms of seconds), it will be considered as missing.
	missingDataPartitionInterval        = "missingDataPartitionInterval"
	dataPartitionTimeOutSec             = "dataPartitionTimeOutSec"
	NumberOfDataPartitionsToLoad        = "NumberOfDataPartitionsToLoad"
	secondsToFreeDataPartitionAfterLoad = "secondsToFreeDataPartitionAfterLoad"
	nodeSetCapacity                     = "nodeSetCap"
)

//default value
const (
	defaultTobeFreedDataPartitionCount  = 1000
	defaultSecondsToFreeDataPartitionAfterLoad = 5 * 60 // a data partition can only be freed after loading 5 mins
<<<<<<< HEAD
	defaultIntervalToFreeDataPartition  = 10     // in terms of seconds
	defaultIntervalToCheckHeartbeat     = 60
	defaultIntervalToCheckDataPartition = 60
	defaultFileDelayCheckLackSec        = 5 * defaultIntervalToCheckHeartbeat  // TODO remove
	defaultIntervalToCheckCrc           = 20 * defaultIntervalToCheckHeartbeat // in terms of seconds
	noHeartBeatTimes                    = 3                                    // number of times that no heartbeat reported
	defaultNodeTimeOutSec               = noHeartBeatTimes * defaultIntervalToCheckHeartbeat
	defaultDataPartitionTimeOutSec      = 10 * defaultIntervalToCheckHeartbeat
	defaultMissingDataPartitionInterval = 24 * 3600
=======
	defaultIntervalToFreeDataPartition         = 10     // in terms of seconds
	defaultIntervalToCheckHeartbeat            = 60
	defaultIntervalToCheckDataPartition        = 60
	defaultIntervalToCheckCrc                  = 20 * defaultIntervalToCheckHeartbeat // in terms of seconds
	noHeartBeatTimes                           = 3                                    // number of times that no heartbeat reported
	defaultNodeTimeOutSec                      = noHeartBeatTimes * defaultIntervalToCheckHeartbeat
	defaultDataPartitionTimeOutSec             = 10 * defaultIntervalToCheckHeartbeat
	defaultMissingDataPartitionInterval        = 24 * 3600
>>>>>>> dfde96e0

	defaultIntervalToAlarmMissingDataPartition = 60 * 60
	timeToWaitForResponse                      = 120         // time to wait for response by the master during loading partition
	defaultPeriodToLoadAllDataPartitions       = 60 * 60 * 4 // how long we need to load all the data partitions on the master every time
	defaultNumberOfDataPartitionsToLoad        = 50          // how many data partitions to load every time
	defaultMetaPartitionTimeOutSec             = 10 * defaultIntervalToCheckHeartbeat
	//DefaultMetaPartitionMissSec                         = 3600

	defaultIntervalToAlarmMissingMetaPartition         = 10 * 60 // interval of checking if a replica is missing
	defaultMetaPartitionMemUsageThreshold      float32 = 0.75    // memory usage threshold on a meta partition
	defaultMaxMetaPartitionCountOnEachNode             = 100
)

// AddrDatabase is a map that stores the address of a given host (e.g., the leader)
var AddrDatabase = make(map[uint64]string)

type clusterConfig struct {
	secondsToFreeDataPartitionAfterLoad int64
	NodeTimeOutSec                      int64
	MissingDataPartitionInterval        int64
	DataPartitionTimeOutSec             int64
	IntervalToAlarmMissingDataPartition int64
	PeriodToLoadALLDataPartitions       int64
	IntervalToCheckDataPartition        int // seconds
	numberOfDataPartitionsToFree        int
	numberOfDataPartitionsToLoad        int
	nodeSetCapacity                     int
	MetaNodeThreshold                   float32
	peers                               []raftstore.PeerAddress
	peerAddrs                           []string
}

func newClusterConfig() (cfg *clusterConfig) {
	cfg = new(clusterConfig)
	cfg.numberOfDataPartitionsToFree = defaultTobeFreedDataPartitionCount
	cfg.secondsToFreeDataPartitionAfterLoad = defaultSecondsToFreeDataPartitionAfterLoad
	cfg.NodeTimeOutSec = defaultNodeTimeOutSec
	cfg.MissingDataPartitionInterval = defaultMissingDataPartitionInterval
	cfg.DataPartitionTimeOutSec = defaultDataPartitionTimeOutSec
	cfg.IntervalToCheckDataPartition = defaultIntervalToCheckDataPartition
	cfg.IntervalToAlarmMissingDataPartition = defaultIntervalToAlarmMissingDataPartition
	cfg.numberOfDataPartitionsToLoad = defaultNumberOfDataPartitionsToLoad
	cfg.PeriodToLoadALLDataPartitions = defaultPeriodToLoadAllDataPartitions
	cfg.MetaNodeThreshold = defaultMetaPartitionMemUsageThreshold
	return
}

func parsePeerAddr(peerAddr string) (id uint64, ip string, port uint64, err error) {
	peerStr := strings.Split(peerAddr, colonSplit)
	id, err = strconv.ParseUint(peerStr[0], 10, 64)
	if err != nil {
		return
	}
	port, err = strconv.ParseUint(peerStr[2], 10, 64)
	if err != nil {
		return
	}
	ip = peerStr[1]
	return
}

func (cfg *clusterConfig) parsePeers(peerStr string) error {
	peerArr := strings.Split(peerStr, commaSplit)
	cfg.peerAddrs = peerArr
	for _, peerAddr := range peerArr {
		id, ip, port, err := parsePeerAddr(peerAddr)
		if err != nil {
			return err
		}
		cfg.peers = append(cfg.peers, raftstore.PeerAddress{Peer: proto.Peer{ID: id}, Address: ip})
		address := fmt.Sprintf("%v:%v", ip, port)
		fmt.Println(address)
		AddrDatabase[id] = address
	}
	return nil
}<|MERGE_RESOLUTION|>--- conflicted
+++ resolved
@@ -37,19 +37,8 @@
 
 //default value
 const (
-	defaultTobeFreedDataPartitionCount  = 1000
+	defaultTobeFreedDataPartitionCount         = 1000
 	defaultSecondsToFreeDataPartitionAfterLoad = 5 * 60 // a data partition can only be freed after loading 5 mins
-<<<<<<< HEAD
-	defaultIntervalToFreeDataPartition  = 10     // in terms of seconds
-	defaultIntervalToCheckHeartbeat     = 60
-	defaultIntervalToCheckDataPartition = 60
-	defaultFileDelayCheckLackSec        = 5 * defaultIntervalToCheckHeartbeat  // TODO remove
-	defaultIntervalToCheckCrc           = 20 * defaultIntervalToCheckHeartbeat // in terms of seconds
-	noHeartBeatTimes                    = 3                                    // number of times that no heartbeat reported
-	defaultNodeTimeOutSec               = noHeartBeatTimes * defaultIntervalToCheckHeartbeat
-	defaultDataPartitionTimeOutSec      = 10 * defaultIntervalToCheckHeartbeat
-	defaultMissingDataPartitionInterval = 24 * 3600
-=======
 	defaultIntervalToFreeDataPartition         = 10     // in terms of seconds
 	defaultIntervalToCheckHeartbeat            = 60
 	defaultIntervalToCheckDataPartition        = 60
@@ -58,7 +47,6 @@
 	defaultNodeTimeOutSec                      = noHeartBeatTimes * defaultIntervalToCheckHeartbeat
 	defaultDataPartitionTimeOutSec             = 10 * defaultIntervalToCheckHeartbeat
 	defaultMissingDataPartitionInterval        = 24 * 3600
->>>>>>> dfde96e0
 
 	defaultIntervalToAlarmMissingDataPartition = 60 * 60
 	timeToWaitForResponse                      = 120         // time to wait for response by the master during loading partition
