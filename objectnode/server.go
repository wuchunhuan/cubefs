--- conflicted
+++ resolved
@@ -19,13 +19,11 @@
 	"errors"
 	"net/http"
 	"regexp"
+	"sync"
 
-<<<<<<< HEAD
+	"github.com/chubaofs/chubaofs/cmd/common"
 	"github.com/chubaofs/chubaofs/proto"
 	"github.com/chubaofs/chubaofs/sdk/master"
-=======
-	"github.com/chubaofs/chubaofs/cmd/common"
->>>>>>> 72be7324
 	"github.com/chubaofs/chubaofs/util/config"
 	"github.com/chubaofs/chubaofs/util/log"
 	"github.com/gorilla/mux"
@@ -55,15 +53,12 @@
 	region     string
 	httpServer *http.Server
 	vm         VolumeManager
-<<<<<<< HEAD
 	mc         *master.MasterClient
 	state      uint32
 	wg         sync.WaitGroup
 	userStore  *UserStore
-=======
 
 	control common.Control
->>>>>>> 72be7324
 }
 
 func (o *ObjectNode) Start(cfg *config.Config) (err error) {
